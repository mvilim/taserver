#!/usr/bin/env python3
#
# Copyright (C) 2018  Maurice van der Pot <griffon26@kfk4ever.com>,
# Copyright (C) 2018 Timo Pomer <timopomer@gmail.com>
#
# This file is part of taserver
#
# taserver is free software: you can redistribute it and/or modify
# it under the terms of the GNU Affero General Public License as
# published by the Free Software Foundation, either version 3 of the
# License, or (at your option) any later version.
#
# taserver is distributed in the hope that it will be useful,
# but WITHOUT ANY WARRANTY; without even the implied warranty of
# MERCHANTABILITY or FITNESS FOR A PARTICULAR PURPOSE.  See the
# GNU Affero General Public License for more details.
#
# You should have received a copy of the GNU Affero General Public License
# along with taserver.  If not, see <http://www.gnu.org/licenses/>.
#

<<<<<<< HEAD
from ...datatypes import *
from common.messages import Message, Client2LoginConnect, Client2LoginSwitchMode, \
    Login2ClientModeInfo, parse_message_string
=======
from common.datatypes import *
>>>>>>> 3ab348a3
from ..friends import FRIEND_STATE_VISIBLE
from .player_state import PlayerState, handles, handles_control_message


class AuthenticatedState(PlayerState):

    @handles(packet=a0033)
    def handle_a0033(self, request):
        self.player.send(a0033())

    def on_exit(self):
        self.logger.info("%s is exiting state %s" % (self.player, type(self).__name__))
        self.player.save()

    @handles(packet=a00d5)
    def handle_a00d5(self, request):
        if request.findbytype(m0228).value == 1:
            self.player.send(originalfragment(0x1EEB3, 0x20A10))  # 00d5 (map list)
        else:
            self.player.send(a00d5().setservers(self.player.login_server.game_servers.values(),
                                                self.player.address_pair))  # 00d5 (server list)

    @handles(packet=a0014)
    def handle_a0014(self, request):
        self.player.send(a0014().setclasses(self.class_menu_data.classes.values()))

    @handles(packet=a018b)
    def handle_a018b(self, request):
        self.player.send(originalfragment(0x20B47, 0x20B4B))  # 018b

    @handles(packet=a01b5)
    def handle_a01b5(self, request):
        self.player.send(a01b5().add_watch_now_menu())

    @handles(packet=a0176)
    def handle_a0176(self, request):
        self.player.send(originalfragment(0x218FF, 0x219D1))  # 0176

    @handles(packet=a0177)
    def handle_menu(self, request):
        menu_part = request.findbytype(m02ab).value
        menu_fragments = {
            0x01de: originalfragment(0x38d17, 0x3d0fe),
            0x01ed: a0177().setdata(0x01ed, self.class_menu_data.class_purchases, False),  # Classes
            0x01f0: a0177().setdata(0x01f0, {item
                                             for _, class_items
                                             in self.class_menu_data.class_items.items()
                                             for item
                                             in class_items.weapons},
                                    False),  # Weapons with categories
            0x01f1: originalfragment(0x54bc6, 0x54db0),  # Purpose not fully known, needed or weapons are locked
            0x01f2: a0177().setdata(0x01f2, {item
                                             for _, class_items
                                             in self.class_menu_data.class_items.items()
                                             for item
                                             in class_items.belt_items},
                                    False),  # Belt items
            0x01f3: a0177().setdata(0x01f3, {item
                                             for _, class_items
                                             in self.class_menu_data.class_items.items()
                                             for item
                                             in class_items.packs},
                                    False),  # Packs
            0x01f4: originalfragment(0x5a776, 0x6fde3),  # Item upgrades
            # 0x01f6: originalfragment(0x5965a, 0x5a72b),  # Perks
            0x01f6: a0177().setdata(0x01f6, {item
                                             for item
                                             in self.class_menu_data.perks},
                                    False),  # Perks
            0x01f7: originalfragment(0x5a733, 0x5a76e),
            0x01f8: originalfragment(0x5737d, 0x579af),  # Armor Upgrades
            0x01f9: a0177().setdata(0x01f9, {item
                                             for _, class_items
                                             in self.class_menu_data.class_items.items()
                                             for item
                                             in class_items.skins},
                                    False),  # Skins
            0x01fa: originalfragment(0x221a6, 0x22723),
            0x01fb: originalfragment(0x2272b, 0x235b8),
            0x01fc: originalfragment(0x235c0, 0x239dd),
            0x0200: originalfragment(0x239e5, 0x23acf),  # Name change
            0x0206: originalfragment(0x2620e, 0x28ac1),
            0x0214: originalfragment(0x23ad7, 0x26206),  # Purchaseable loadouts
            0x0218: originalfragment(0x28ac9, 0x2f4d7),  # Weapon name <-> ID mapping - Probably only need to construct this at some point if we wanted to add entirely new weapons
            0x021b: originalfragment(0x3d106, 0x47586),
            0x021c: originalfragment(0x6fdeb, 0x6fecf),
            0x0220: a0177().setdata(0x0220, {item
                                             for item
                                             in self.class_menu_data.voices},
                                    False),  # Voices
            0x0221: originalfragment(0x2f4df, 0x2f69f),  # Modify Clantag
            0x0227: originalfragment(0x2f6a7, 0x38d0f),  # GOTY
        }
        if menu_part in menu_fragments:
            self.player.send(menu_fragments[menu_part])

    @handles(packet=a00b1)
    def handle_server_join_first_step(self, request):
        server_field = request.findbytype(m02c7)
        if not server_field:
            self._send_private_msg_from_server(self.player, 'Quick match is not yet supported. '
                                                            'Please select a server to join instead.')
        else:
            game_server = self.player.login_server.find_server_by_id(server_field.value)

            if game_server.joinable:
                b0msg = a00b0().setlength(9).set_server(game_server).set_player(self.player.unique_id)
                b0msg.findbytype(m042a).set(2)
                self.player.send(b0msg)

                self.player.send(a0070().set([
                     m0348().set(self.player.unique_id),
                     m0095(),
                     m009e().set(MESSAGE_UNKNOWNTYPE),
                     m009d().set(self.player.unique_id),
                     m02fc().set(STDMSG_JOINED_A_MATCH_QUEUE)
                ]))

                b0msg = a00b0().setlength(10).set_server(game_server).set_player(self.player.unique_id)
                b0msg.findbytype(m042a).set(2)
                self.player.send(b0msg)

                b4msg = a00b4().set_server(game_server).set_player(self.player.unique_id)
                b4msg.findbytype(m042a).set(3)
                self.player.send(b4msg)
            else:
                # TODO: figure out how to display a "failed to join" dialog
                pass

    @handles(packet=a00b2)
    def handle_server_join_second_step(self, request):
        # Import here to avoid a circular import dependency
        from .on_game_server_state import OnGameServerState

        match_id = request.findbytype(m02c4).value
        game_server = self.player.login_server.find_server_by_match_id(match_id)

        if game_server.joinable:
            b0msg = a00b0().setlength(10).set_server(game_server).set_player(self.player.unique_id)
            b0msg.findbytype(m042a).set(7)
            self.player.send(b0msg)
            self.player.send(a0035().setserverdata(game_server, self.player.address_pair))

            self.player.set_state(OnGameServerState, game_server)

    @handles(packet=a0070)
    def handle_chat(self, request):
        message_type = request.findbytype(m009e).value

        if message_type == MESSAGE_TEAM:
            request.content.append(m02fe().set(self.player.display_name))
            request.content.append(m06de().set(self.player.tag))

            if self.player.game_server and self.player.team is not None:
                self.player.game_server.send_all_players_on_team(request,
                                                                 self.player.team)

        elif message_type == MESSAGE_PRIVATE:
            addressed_player_name = request.findbytype(m034a).value
            addressed_player = self.player.login_server.find_player_by(display_name=addressed_player_name)
            if addressed_player:
                request.content.append(m02fe().set(self.player.display_name))
                request.content.append(m06de().set(self.player.tag))

                self.player.send(request)

                if self.player.unique_id != addressed_player.unique_id:
                    addressed_player.send(request)
        elif message_type == MESSAGE_CONTROL:
            try:
                msg = parse_message_string(request.findbytype(m02e6).value)
            except (ValueError, RuntimeError) as e:
                self.logger.warning('Failed to parse control message: %s' % str(e))
                return
            # Handle the control message
            self.handle_control_message(msg)
        else:  # MESSAGE_PUBLIC
            request.content.append(m02fe().set(self.player.display_name))
            request.content.append(m06de().set(self.player.tag))

            # Uncomment this to easily print a mapping between message IDs and message texts
            # (only works when a map is loaded)
            # text = request.findbytype(m02e6).value
            # if text.startswith('msg'):
            #     _, idtext = text.split(' ')
            #     msgid = int(idtext, 16)
            #     for i in range(msgid, msgid + 64):
            #         self.player.send(a0070().set([
            #             m0348().set(self.player.unique_id),
            #             m0095(),
            #             m009e().set(MESSAGE_PUBLIC),
            #             m009d().set(self.player.unique_id),
            #             m02e6().set('msg = %X' % i),
            #         ]))
            #         self.player.send(a0070().set([
            #             m0348().set(self.player.unique_id),
            #             m0095(),
            #             m009e().set(MESSAGE_UNKNOWNTYPE),
            #             m009d().set(self.player.unique_id),
            #             m02fc().set(i)
            #         ]))

            if self.player.game_server:
                self.player.game_server.send_all_players(request)

    def _send_private_msg_from_server(self, player, text):
        msg = a0070().set([
            m009e().set(MESSAGE_PRIVATE),
            m02e6().set(text),
            m034a().set(player.display_name),
            m0574(),
            m02fe().set('taserver'),
            m06de().set('bot')
        ])
        player.send(msg)

    def _send_control_message(self, player, message: Message):
        msg = a0070().set([
            m009e().set(MESSAGE_CONTROL),
            m02e6().set(message.to_string()),
            m034a().set(player.display_name),
            m0574(),
            m02fe().set('taserver'),
            m06de().set('bot')
        ])
        player.send(msg)

    @handles(packet=a0175)
    def handle_promotion_code_redemption(self, request):
        promotion_code = request.findbytype(m0669)
        if promotion_code:
            authcode = promotion_code.value
            if (self.player.login_name in self.player.login_server.accounts and
                    self.player.login_server.accounts[self.player.login_name].authcode == authcode):

                self.player.login_server.accounts[self.player.login_name].password_hash = self.player.password_hash
                self.player.login_server.accounts[self.player.login_name].authcode = None
                self.player.login_server.accounts.save()
            else:
                invalid_code_msg = a0175()
                invalid_code_msg.findbytype(m02fc).set(STDMSG_NOT_A_VALID_PROMOTION_CODE)  # message type
                invalid_code_msg.findbytype(m0669).set(authcode)
                self.player.send(invalid_code_msg)

    @handles(packet=a006d)
    def handle_menuchange(self, request):
        # Request to change the player's region
        if len(request.content) == 1 and type(request.content[0]) is m0448:
            pass
        else:
            loadout_changed = False
            for arr in request.findbytype(m0144).arrays:
                setting = findbytype(arr, m0369).value
                int_field = findbytype(arr, m0261)
                string_field = findbytype(arr, m0437)

                menu_area_field = findbytype(arr, m0661)

                if menu_area_field:
                    if self.player.loadouts.is_loadout_menu_item(menu_area_field.value):
                        equip_value = int(int_field.value) if int_field else string_field.value
                        self.player.loadouts.modify(menu_area_field.value, setting, equip_value)
                        loadout_changed = True
                    elif menu_area_field.value == MENU_AREA_SETTINGS:
                        # Ignore user settings. They'll have to store them themselves
                        pass
                    else:
                        value = int_field.value if int_field else string_field.value
                        self.logger.debug('******* Setting %08X of menu area %s to value %s' % (setting, menu_area_field.value, value))
                else:
                    value = int_field.value if int_field else string_field.value
                    self.logger.debug('******* Setting %08X to value %s' % (setting, value))

            if self.player.game_server and loadout_changed:
                self.player.game_server.set_player_loadouts(self.player)

    @handles(packet=a01c6)
    def handle_request_for_server_info(self, request):
        server_id = request.findbytype(m02c7).value
        game_server = self.player.login_server.find_server_by_id(server_id)
        if game_server.joinable:
            players = self.player.login_server.find_players_by(game_server = game_server)
            reply = a01c6()
            reply.content = [
                m02c7().set(server_id),
                m0228().set(0x00000002),
                m00e9().setservers([game_server], self.player.address_pair).setplayers(players)
            ]
            self.player.send(reply)

    @handles(packet=a011b)
    def handle_edit_friend_list(self, request):
        if self.player.registered:
            add = request.findbytype(m0592).value
            if add:
                name = request.findbytype(m034a).value
                # TODO: also make this work for registered players that are offline
                other_player = self.player.login_server.find_player_by(login_name=name)

                if other_player and other_player.registered:
                    self.player.friends.add(other_player.unique_id, name)

            else: # remove
                unique_id = request.findbytype(m020d).value
                self.player.friends.remove(unique_id)

    @handles(packet=a011c)
    def handle_request_for_friend_list(self, request):
        assert request.content == []

        if self.player.registered:

            reply = a011c().set([
                m0348().set(self.player.unique_id),
                m0116().set([[
                    m034a().set(friend['login_name']),
                    m020d().set(friend_id),
                    m0296(),
                    m0591().set(FRIEND_STATE_VISIBLE),
                    m0307()] for friend_id, friend in self.player.friends.friends_dict.items()]
                )
            ])

            self.player.send(reply)

    @handles_control_message(messageType=Client2LoginConnect)
    def handle_client2login_connect(self, message: Client2LoginConnect):
        # The player is now known to be modded
        self.player.is_modded = True
        # Give the player their current mode
        resp = Login2ClientModeInfo('ootb')
        self._send_control_message(self.player, resp)

    @handles_control_message(messageType=Client2LoginSwitchMode)
    def handle_client2login_switchmode(self, message: Client2LoginSwitchMode):
        resp = Login2ClientModeInfo('ootb')
        self._send_control_message(self.player, resp)<|MERGE_RESOLUTION|>--- conflicted
+++ resolved
@@ -19,13 +19,9 @@
 # along with taserver.  If not, see <http://www.gnu.org/licenses/>.
 #
 
-<<<<<<< HEAD
-from ...datatypes import *
+from common.datatypes import *
 from common.messages import Message, Client2LoginConnect, Client2LoginSwitchMode, \
     Login2ClientModeInfo, parse_message_string
-=======
-from common.datatypes import *
->>>>>>> 3ab348a3
 from ..friends import FRIEND_STATE_VISIBLE
 from .player_state import PlayerState, handles, handles_control_message
 
